FROM python:3.10-slim
<<<<<<< HEAD
LABEL version="0.8.3"
=======
LABEL version="0.9.0"
>>>>>>> 049321d0

RUN apt-get update
RUN apt-get install -y git
RUN git clone https://github.com/agoenergy/ptx-boa.git
WORKDIR ptx-boa
RUN git checkout main
RUN pip3 install -r requirements.txt
EXPOSE 80
# disable progress bar
ENV TQDM_DISABLE=1
ENV HIGHS_OUTPUT_FLAG=false
ENV PTXBOA_CACHE_DIR=/mnt/cache

ENTRYPOINT ["streamlit", "run", "ptxboa_streamlit.py", "--server.port=80", "--server.address=0.0.0.0"]<|MERGE_RESOLUTION|>--- conflicted
+++ resolved
@@ -1,9 +1,5 @@
 FROM python:3.10-slim
-<<<<<<< HEAD
-LABEL version="0.8.3"
-=======
 LABEL version="0.9.0"
->>>>>>> 049321d0
 
 RUN apt-get update
 RUN apt-get install -y git
