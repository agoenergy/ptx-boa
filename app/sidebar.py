# -*- coding: utf-8 -*-
"""Sidebar creation."""
import streamlit as st

from app.ptxboa_functions import check_if_input_is_needed, read_markdown_file
from app.user_data import reset_user_changes
from ptxboa.api import PtxboaAPI


def make_sidebar(api: PtxboaAPI):
<<<<<<< HEAD
    st.logo(
        image="img/agora-energiewende_logo_612x306.png",  # gets scaled to 240x24
        icon_image="img/agora-energiewende_logo_612x306.png",
        link="https://agora-energiewende.org",
    )

    st.sidebar.subheader("Main settings:")
=======
    with st.sidebar.expander("**Main settings**", expanded=True):
        main_settings(api)
>>>>>>> 8bf4c3be

    with st.sidebar.expander("**Additional settings**", expanded=False):
        additional_settings(api)

    st.sidebar.divider()

    st.sidebar.toggle(
        "Edit input data",
        help=read_markdown_file("md/helptext_sidebar_edit_input_data.md"),
        value=False,
        key="edit_input_data",
        on_change=reset_user_changes,
    )
    if (
        st.session_state["edit_input_data"]
        and st.session_state["user_changes_df"] is not None
    ):
        st.sidebar.info("Modified data is reset when turned **OFF**")

    return


def main_settings(api):
    # get list of regions that does not contain subregions:
    region_list = (
        api.get_dimension("region")
        .loc[api.get_dimension("region")["subregion_code"] == ""]
        .sort_index()
        .index
    )

    # select region:
    region = st.selectbox(
        "Supply country / region:",
        region_list,
        help=(read_markdown_file("md/helptext_sidebar_supply_region.md")),
        index=region_list.get_loc("Morocco"),  # Morocco as default
    )
    st.session_state["region"] = region

    # If a deep dive country has been selected, add option to select subregion:
    if region in ["Argentina", "Morocco", "South Africa"]:
        subregions = api.get_dimension("region")["region_name"]
        subregions = subregions.loc[
            (subregions.str.startswith(region)) & (subregions != region)
        ]
        subregion = st.selectbox(
            "Select subregion:",
            subregions,
            index=None,
            help=(read_markdown_file("md/helptext_sidebar_supply_subregion.md")),
        )
        if subregion is not None:
            st.session_state["region"] = subregion

    # select demand country:
    countries = api.get_dimension("country").index
    st.session_state["country"] = st.selectbox(
        "Demand country:",
        countries,
        help=read_markdown_file("md/helptext_sidebar_demand_country.md"),
        index=countries.get_loc("Germany"),
    )
    # get chain as combination of product, electrolyzer type and reconversion option:
    c1, c2 = st.columns(2)
    with c1:
        product = st.selectbox(
            "Product:",
            [
                "Ammonia",
                "Green Iron",
                "Hydrogen",
                "LOHC",
                "Methane",
                "Methanol",
                "FT e-fuels",
            ],
            help=read_markdown_file("md/helptext_sidebar_product.md"),
            index=4,  # Methane as default
        )
    with c2:
        ely = st.selectbox(
            "Electrolyzer type:",
            [
                "AEL",
                "PEM",
                "SEOC",
            ],
            help=read_markdown_file("md/helptext_sidebar_electrolyzer_type.md"),
            index=0,  # AEL as default
        )
    if product in ["Ammonia", "Methane"]:
        use_reconversion = st.toggle(
            "Include reconversion to H2",
            help=(
                read_markdown_file("md/helptext_sidebar_include_reconversion_to_h2.md")
            ),
        )
    else:
        use_reconversion = False

    st.session_state["chain"] = f"{product} ({ely})"
    if use_reconversion:
        st.session_state["chain"] = f"{st.session_state['chain']} + reconv. to H2"

    available_res_gen = api.get_res_technologies(st.session_state["region"])
    st.session_state["res_gen"] = st.selectbox(
        "Renewable electricity source (for selected supply region):",
        available_res_gen,
        index=available_res_gen.index("PV tilted"),
        help=read_markdown_file("md/helptext_sidebar_re_source.md"),
    )

    # get scenario as combination of year and cost assumption:
    c1, c2 = st.columns(2)
    with c1:
        data_year = st.radio(
            "Data year:",
            [2030, 2040],
            index=1,
            help=read_markdown_file("md/helptext_sidebar_data-year.md"),
            horizontal=True,
        )
    with c2:
        cost_scenario = st.radio(
            "Cost assumptions:",
            ["high", "medium", "low"],
            index=1,
            help=read_markdown_file("md/helptext_sidebar_cost_assumptions.md"),
            horizontal=True,
        )
    st.session_state["scenario"] = f"{data_year} ({cost_scenario})"


def additional_settings(api):
    # check if carbon is needed as input:
    needs_co2 = check_if_input_is_needed(api, flow_code="CO2-G")
    if needs_co2:
        st.session_state["secproc_co2"] = st.radio(
            "Carbon source:",
            api.get_dimension("secproc_co2").index,
            horizontal=True,
            help=read_markdown_file("md/helptext_sidebar_carbon_source.md"),
        )
    else:
        st.session_state["secproc_co2"] = None

    st.session_state["secproc_water"] = st.radio(
        "Water source:",
        api.get_dimension("secproc_water").index,
        horizontal=True,
        help=read_markdown_file("md/helptext_sidebar_water_source.md"),
    )

    # determine transportation distance, only allow pipeline if <6000km:
    res = api.get_input_data(st.session_state["scenario"])
    distance = res.loc[
        (res["source_region_code"] == st.session_state["region"])
        & (res["target_country_code"] == st.session_state["country"])
        & (res["parameter_code"] == "shipping distance"),
        "value",
    ].iloc[0]

    if distance < 6000:
        st.session_state["transport"] = st.radio(
            "Mode of transportation (for selected supply country):",
            ["Ship", "Pipeline"],
            horizontal=True,
            help=read_markdown_file("md/helptext_sidebar_transport.md"),
            index=1,  # 'Pipeline' as default
        )
    else:
        st.session_state["transport"] = st.radio(
            "Mode of transportation (for selected supply country):",
            ["Ship", "Pipeline"],
            horizontal=True,
            help=read_markdown_file("md/helptext_sidebar_transport.md"),
            index=0,  # select 'ship' and disable widget
            disabled=True,
        )
    if st.session_state["transport"] == "Ship":
        st.session_state["ship_own_fuel"] = st.toggle(
            "For shipping option: Use the product as own fuel?",
            help=read_markdown_file("md/helptext_sidebar_transport_use_own_fuel.md"),
        )
    else:
        st.session_state["ship_own_fuel"] = False

    st.session_state["output_unit"] = st.radio(
        "Unit for delivered costs:",
        ["USD/MWh", "USD/t"],
        horizontal=True,
        help=read_markdown_file("md/helptext_sidebar_cost_unit.md"),
        index=1,  # 'USD/t' as default
    )
<|MERGE_RESOLUTION|>--- conflicted
+++ resolved
@@ -1,217 +1,213 @@
-# -*- coding: utf-8 -*-
-"""Sidebar creation."""
-import streamlit as st
-
-from app.ptxboa_functions import check_if_input_is_needed, read_markdown_file
-from app.user_data import reset_user_changes
-from ptxboa.api import PtxboaAPI
-
-
-def make_sidebar(api: PtxboaAPI):
-<<<<<<< HEAD
-    st.logo(
-        image="img/agora-energiewende_logo_612x306.png",  # gets scaled to 240x24
-        icon_image="img/agora-energiewende_logo_612x306.png",
-        link="https://agora-energiewende.org",
-    )
-
-    st.sidebar.subheader("Main settings:")
-=======
-    with st.sidebar.expander("**Main settings**", expanded=True):
-        main_settings(api)
->>>>>>> 8bf4c3be
-
-    with st.sidebar.expander("**Additional settings**", expanded=False):
-        additional_settings(api)
-
-    st.sidebar.divider()
-
-    st.sidebar.toggle(
-        "Edit input data",
-        help=read_markdown_file("md/helptext_sidebar_edit_input_data.md"),
-        value=False,
-        key="edit_input_data",
-        on_change=reset_user_changes,
-    )
-    if (
-        st.session_state["edit_input_data"]
-        and st.session_state["user_changes_df"] is not None
-    ):
-        st.sidebar.info("Modified data is reset when turned **OFF**")
-
-    return
-
-
-def main_settings(api):
-    # get list of regions that does not contain subregions:
-    region_list = (
-        api.get_dimension("region")
-        .loc[api.get_dimension("region")["subregion_code"] == ""]
-        .sort_index()
-        .index
-    )
-
-    # select region:
-    region = st.selectbox(
-        "Supply country / region:",
-        region_list,
-        help=(read_markdown_file("md/helptext_sidebar_supply_region.md")),
-        index=region_list.get_loc("Morocco"),  # Morocco as default
-    )
-    st.session_state["region"] = region
-
-    # If a deep dive country has been selected, add option to select subregion:
-    if region in ["Argentina", "Morocco", "South Africa"]:
-        subregions = api.get_dimension("region")["region_name"]
-        subregions = subregions.loc[
-            (subregions.str.startswith(region)) & (subregions != region)
-        ]
-        subregion = st.selectbox(
-            "Select subregion:",
-            subregions,
-            index=None,
-            help=(read_markdown_file("md/helptext_sidebar_supply_subregion.md")),
-        )
-        if subregion is not None:
-            st.session_state["region"] = subregion
-
-    # select demand country:
-    countries = api.get_dimension("country").index
-    st.session_state["country"] = st.selectbox(
-        "Demand country:",
-        countries,
-        help=read_markdown_file("md/helptext_sidebar_demand_country.md"),
-        index=countries.get_loc("Germany"),
-    )
-    # get chain as combination of product, electrolyzer type and reconversion option:
-    c1, c2 = st.columns(2)
-    with c1:
-        product = st.selectbox(
-            "Product:",
-            [
-                "Ammonia",
-                "Green Iron",
-                "Hydrogen",
-                "LOHC",
-                "Methane",
-                "Methanol",
-                "FT e-fuels",
-            ],
-            help=read_markdown_file("md/helptext_sidebar_product.md"),
-            index=4,  # Methane as default
-        )
-    with c2:
-        ely = st.selectbox(
-            "Electrolyzer type:",
-            [
-                "AEL",
-                "PEM",
-                "SEOC",
-            ],
-            help=read_markdown_file("md/helptext_sidebar_electrolyzer_type.md"),
-            index=0,  # AEL as default
-        )
-    if product in ["Ammonia", "Methane"]:
-        use_reconversion = st.toggle(
-            "Include reconversion to H2",
-            help=(
-                read_markdown_file("md/helptext_sidebar_include_reconversion_to_h2.md")
-            ),
-        )
-    else:
-        use_reconversion = False
-
-    st.session_state["chain"] = f"{product} ({ely})"
-    if use_reconversion:
-        st.session_state["chain"] = f"{st.session_state['chain']} + reconv. to H2"
-
-    available_res_gen = api.get_res_technologies(st.session_state["region"])
-    st.session_state["res_gen"] = st.selectbox(
-        "Renewable electricity source (for selected supply region):",
-        available_res_gen,
-        index=available_res_gen.index("PV tilted"),
-        help=read_markdown_file("md/helptext_sidebar_re_source.md"),
-    )
-
-    # get scenario as combination of year and cost assumption:
-    c1, c2 = st.columns(2)
-    with c1:
-        data_year = st.radio(
-            "Data year:",
-            [2030, 2040],
-            index=1,
-            help=read_markdown_file("md/helptext_sidebar_data-year.md"),
-            horizontal=True,
-        )
-    with c2:
-        cost_scenario = st.radio(
-            "Cost assumptions:",
-            ["high", "medium", "low"],
-            index=1,
-            help=read_markdown_file("md/helptext_sidebar_cost_assumptions.md"),
-            horizontal=True,
-        )
-    st.session_state["scenario"] = f"{data_year} ({cost_scenario})"
-
-
-def additional_settings(api):
-    # check if carbon is needed as input:
-    needs_co2 = check_if_input_is_needed(api, flow_code="CO2-G")
-    if needs_co2:
-        st.session_state["secproc_co2"] = st.radio(
-            "Carbon source:",
-            api.get_dimension("secproc_co2").index,
-            horizontal=True,
-            help=read_markdown_file("md/helptext_sidebar_carbon_source.md"),
-        )
-    else:
-        st.session_state["secproc_co2"] = None
-
-    st.session_state["secproc_water"] = st.radio(
-        "Water source:",
-        api.get_dimension("secproc_water").index,
-        horizontal=True,
-        help=read_markdown_file("md/helptext_sidebar_water_source.md"),
-    )
-
-    # determine transportation distance, only allow pipeline if <6000km:
-    res = api.get_input_data(st.session_state["scenario"])
-    distance = res.loc[
-        (res["source_region_code"] == st.session_state["region"])
-        & (res["target_country_code"] == st.session_state["country"])
-        & (res["parameter_code"] == "shipping distance"),
-        "value",
-    ].iloc[0]
-
-    if distance < 6000:
-        st.session_state["transport"] = st.radio(
-            "Mode of transportation (for selected supply country):",
-            ["Ship", "Pipeline"],
-            horizontal=True,
-            help=read_markdown_file("md/helptext_sidebar_transport.md"),
-            index=1,  # 'Pipeline' as default
-        )
-    else:
-        st.session_state["transport"] = st.radio(
-            "Mode of transportation (for selected supply country):",
-            ["Ship", "Pipeline"],
-            horizontal=True,
-            help=read_markdown_file("md/helptext_sidebar_transport.md"),
-            index=0,  # select 'ship' and disable widget
-            disabled=True,
-        )
-    if st.session_state["transport"] == "Ship":
-        st.session_state["ship_own_fuel"] = st.toggle(
-            "For shipping option: Use the product as own fuel?",
-            help=read_markdown_file("md/helptext_sidebar_transport_use_own_fuel.md"),
-        )
-    else:
-        st.session_state["ship_own_fuel"] = False
-
-    st.session_state["output_unit"] = st.radio(
-        "Unit for delivered costs:",
-        ["USD/MWh", "USD/t"],
-        horizontal=True,
-        help=read_markdown_file("md/helptext_sidebar_cost_unit.md"),
-        index=1,  # 'USD/t' as default
-    )
+# -*- coding: utf-8 -*-
+"""Sidebar creation."""
+import streamlit as st
+
+from app.ptxboa_functions import check_if_input_is_needed, read_markdown_file
+from app.user_data import reset_user_changes
+from ptxboa.api import PtxboaAPI
+
+
+def make_sidebar(api: PtxboaAPI):
+    st.logo(
+        image="img/agora-energiewende_logo_612x306.png",  # gets scaled to 240x24
+        icon_image="img/agora-energiewende_logo_612x306.png",
+        link="https://agora-energiewende.org",
+    )
+
+    with st.sidebar.expander("**Main settings**", expanded=True):
+        main_settings(api)
+
+    with st.sidebar.expander("**Additional settings**", expanded=False):
+        additional_settings(api)
+
+    st.sidebar.divider()
+
+    st.sidebar.toggle(
+        "Edit input data",
+        help=read_markdown_file("md/helptext_sidebar_edit_input_data.md"),
+        value=False,
+        key="edit_input_data",
+        on_change=reset_user_changes,
+    )
+    if (
+        st.session_state["edit_input_data"]
+        and st.session_state["user_changes_df"] is not None
+    ):
+        st.sidebar.info("Modified data is reset when turned **OFF**")
+
+    return
+
+
+def main_settings(api):
+    # get list of regions that does not contain subregions:
+    region_list = (
+        api.get_dimension("region")
+        .loc[api.get_dimension("region")["subregion_code"] == ""]
+        .sort_index()
+        .index
+    )
+
+    # select region:
+    region = st.selectbox(
+        "Supply country / region:",
+        region_list,
+        help=(read_markdown_file("md/helptext_sidebar_supply_region.md")),
+        index=region_list.get_loc("Morocco"),  # Morocco as default
+    )
+    st.session_state["region"] = region
+
+    # If a deep dive country has been selected, add option to select subregion:
+    if region in ["Argentina", "Morocco", "South Africa"]:
+        subregions = api.get_dimension("region")["region_name"]
+        subregions = subregions.loc[
+            (subregions.str.startswith(region)) & (subregions != region)
+        ]
+        subregion = st.selectbox(
+            "Select subregion:",
+            subregions,
+            index=None,
+            help=(read_markdown_file("md/helptext_sidebar_supply_subregion.md")),
+        )
+        if subregion is not None:
+            st.session_state["region"] = subregion
+
+    # select demand country:
+    countries = api.get_dimension("country").index
+    st.session_state["country"] = st.selectbox(
+        "Demand country:",
+        countries,
+        help=read_markdown_file("md/helptext_sidebar_demand_country.md"),
+        index=countries.get_loc("Germany"),
+    )
+    # get chain as combination of product, electrolyzer type and reconversion option:
+    c1, c2 = st.columns(2)
+    with c1:
+        product = st.selectbox(
+            "Product:",
+            [
+                "Ammonia",
+                "Green Iron",
+                "Hydrogen",
+                "LOHC",
+                "Methane",
+                "Methanol",
+                "FT e-fuels",
+            ],
+            help=read_markdown_file("md/helptext_sidebar_product.md"),
+            index=4,  # Methane as default
+        )
+    with c2:
+        ely = st.selectbox(
+            "Electrolyzer type:",
+            [
+                "AEL",
+                "PEM",
+                "SEOC",
+            ],
+            help=read_markdown_file("md/helptext_sidebar_electrolyzer_type.md"),
+            index=0,  # AEL as default
+        )
+    if product in ["Ammonia", "Methane"]:
+        use_reconversion = st.toggle(
+            "Include reconversion to H2",
+            help=(
+                read_markdown_file("md/helptext_sidebar_include_reconversion_to_h2.md")
+            ),
+        )
+    else:
+        use_reconversion = False
+
+    st.session_state["chain"] = f"{product} ({ely})"
+    if use_reconversion:
+        st.session_state["chain"] = f"{st.session_state['chain']} + reconv. to H2"
+
+    available_res_gen = api.get_res_technologies(st.session_state["region"])
+    st.session_state["res_gen"] = st.selectbox(
+        "Renewable electricity source (for selected supply region):",
+        available_res_gen,
+        index=available_res_gen.index("PV tilted"),
+        help=read_markdown_file("md/helptext_sidebar_re_source.md"),
+    )
+
+    # get scenario as combination of year and cost assumption:
+    c1, c2 = st.columns(2)
+    with c1:
+        data_year = st.radio(
+            "Data year:",
+            [2030, 2040],
+            index=1,
+            help=read_markdown_file("md/helptext_sidebar_data-year.md"),
+            horizontal=True,
+        )
+    with c2:
+        cost_scenario = st.radio(
+            "Cost assumptions:",
+            ["high", "medium", "low"],
+            index=1,
+            help=read_markdown_file("md/helptext_sidebar_cost_assumptions.md"),
+            horizontal=True,
+        )
+    st.session_state["scenario"] = f"{data_year} ({cost_scenario})"
+
+
+def additional_settings(api):
+    # check if carbon is needed as input:
+    needs_co2 = check_if_input_is_needed(api, flow_code="CO2-G")
+    if needs_co2:
+        st.session_state["secproc_co2"] = st.radio(
+            "Carbon source:",
+            api.get_dimension("secproc_co2").index,
+            horizontal=True,
+            help=read_markdown_file("md/helptext_sidebar_carbon_source.md"),
+        )
+    else:
+        st.session_state["secproc_co2"] = None
+
+    st.session_state["secproc_water"] = st.radio(
+        "Water source:",
+        api.get_dimension("secproc_water").index,
+        horizontal=True,
+        help=read_markdown_file("md/helptext_sidebar_water_source.md"),
+    )
+
+    # determine transportation distance, only allow pipeline if <6000km:
+    res = api.get_input_data(st.session_state["scenario"])
+    distance = res.loc[
+        (res["source_region_code"] == st.session_state["region"])
+        & (res["target_country_code"] == st.session_state["country"])
+        & (res["parameter_code"] == "shipping distance"),
+        "value",
+    ].iloc[0]
+
+    if distance < 6000:
+        st.session_state["transport"] = st.radio(
+            "Mode of transportation (for selected supply country):",
+            ["Ship", "Pipeline"],
+            horizontal=True,
+            help=read_markdown_file("md/helptext_sidebar_transport.md"),
+            index=1,  # 'Pipeline' as default
+        )
+    else:
+        st.session_state["transport"] = st.radio(
+            "Mode of transportation (for selected supply country):",
+            ["Ship", "Pipeline"],
+            horizontal=True,
+            help=read_markdown_file("md/helptext_sidebar_transport.md"),
+            index=0,  # select 'ship' and disable widget
+            disabled=True,
+        )
+    if st.session_state["transport"] == "Ship":
+        st.session_state["ship_own_fuel"] = st.toggle(
+            "For shipping option: Use the product as own fuel?",
+            help=read_markdown_file("md/helptext_sidebar_transport_use_own_fuel.md"),
+        )
+    else:
+        st.session_state["ship_own_fuel"] = False
+
+    st.session_state["output_unit"] = st.radio(
+        "Unit for delivered costs:",
+        ["USD/MWh", "USD/t"],
+        horizontal=True,
+        help=read_markdown_file("md/helptext_sidebar_cost_unit.md"),
+        index=1,  # 'USD/t' as default
+    )