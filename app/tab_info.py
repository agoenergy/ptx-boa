--- conflicted
+++ resolved
@@ -43,10 +43,7 @@
         )
 
     with st.container(border=True):
-<<<<<<< HEAD
         st.markdown(read_markdown_file("md/info_disclaimer.md"), unsafe_allow_html=True)
-=======
-        st.markdown(read_markdown_file("md/info_disclaimer.md"))
         st.markdown(
             (
                 "#### Licensing and quotation\n"
@@ -60,4 +57,3 @@
                 " <https://ptxboa.agora-thinktanks.org/>)"
             )
         )
->>>>>>> 5f33b370
