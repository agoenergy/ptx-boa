# -*- coding: utf-8 -*-
"""Layout elements that get reused in several tabs."""
import pandas as pd
import streamlit as st

from app.plot_functions import create_bar_chart_costs
from app.ptxboa_functions import change_index_names, config_number_columns


def display_costs(
    df_costs: pd.DataFrame,
    df_costs_without_user_changes: pd.DataFrame,
    key: str,
    titlestring: str,
    key_suffix: str = "",
    output_unit: str | None = None,
):
    """Display costs as table and bar chart."""
    if output_unit is None:
        output_unit = st.session_state["output_unit"]
    key_suffix = key_suffix.lower().replace(" ", "_")
    st.subheader(titlestring)

    c1, c2 = st.columns(2)

    # select which dataset to display:
    if st.session_state["user_changes_df"] is not None:
        with c2:
            st.info("Input data has been modified. Select which data to display.")
            select_data = st.radio(
                "Select data to display",
                ["With Modifications", "Without Modifications", "Difference"],
                horizontal=True,
                key=f"select_user_modificatons_data_{key}_{key_suffix}",
            )
        if select_data == "With Modifications":
            df_res = df_costs
        if select_data == "Without Modifications":
            df_res = df_costs_without_user_changes
        if select_data == "Difference":
            df_res = df_costs - df_costs_without_user_changes
    else:
        df_res = df_costs.copy()

    with c1:
        # select filter:
        show_which_data = st.radio(
            "Select elements to display:",
            ["All", "Manual select"],
            index=0,
            horizontal=True,
            key=f"show_which_data_{key}_{key_suffix}",
        )

        # apply filter:
        if show_which_data == "Manual select":
            ind_select = st.multiselect(
                "Select regions:",
                df_res.index.values,
                default=df_res.index.values,
                key=f"select_data_{key}_{key_suffix}",
            )
            df_res = df_res.loc[ind_select]

        # sort:
        sort_ascending = st.toggle(
            "Sort by total costs?",
            value=True,
            key=f"sort_data_{key}_{key_suffix}",
        )
    if sort_ascending:
        df_res = df_res.sort_values(["Total"], ascending=True)

<<<<<<< HEAD
    # fix index names
    change_index_names(df_res)

=======
>>>>>>> 6bd0ddbc
    # create graph:
    fig = create_bar_chart_costs(
        df_res,
        current_selection=st.session_state[key],
        output_unit=output_unit,
    )
    st.plotly_chart(fig, use_container_width=True)

    with st.expander("**Data**"):
        column_config = config_number_columns(df_res, format=f"%.1f {output_unit}")
        st.dataframe(df_res, use_container_width=True, column_config=column_config)
    return None


def display_footer():
    with st.container(border=True):
        c1, c2, c3 = st.columns(3)
        with c1:
            st.markdown(
                """
                ##### Developed by:
                Öko-Institut<br/>
                Merzhauser Straße 173<br/>
                D-79100 Freiburg im Breisgau<br/>
                www.oeko.de
                """,
                unsafe_allow_html=True,
            )
        with c2:
            st.markdown(
                """
                ##### On behalf of:
                Agora Energiewende<br/>
                Anna-Louisa-Karsch-Str. 2<br/>
                D-10178 Berlin<br/>
                www.agora-energiewende.de
                """,
                unsafe_allow_html=True,
            )
        with c3:
            st.markdown(
                """
                ##### Authors:
                - Christoph Heinemann
                - Dr. Roman Mendelevitch
                - Markus Haller
                - Christian Winger
                - Johannes Aschauer
                - Susanne Krieger
                - Katharina Göckeler
                """,
                unsafe_allow_html=True,
            )

        st.image("img/logos.png")
<|MERGE_RESOLUTION|>--- conflicted
+++ resolved
@@ -1,134 +1,131 @@
-# -*- coding: utf-8 -*-
-"""Layout elements that get reused in several tabs."""
-import pandas as pd
-import streamlit as st
-
-from app.plot_functions import create_bar_chart_costs
-from app.ptxboa_functions import change_index_names, config_number_columns
-
-
-def display_costs(
-    df_costs: pd.DataFrame,
-    df_costs_without_user_changes: pd.DataFrame,
-    key: str,
-    titlestring: str,
-    key_suffix: str = "",
-    output_unit: str | None = None,
-):
-    """Display costs as table and bar chart."""
-    if output_unit is None:
-        output_unit = st.session_state["output_unit"]
-    key_suffix = key_suffix.lower().replace(" ", "_")
-    st.subheader(titlestring)
-
-    c1, c2 = st.columns(2)
-
-    # select which dataset to display:
-    if st.session_state["user_changes_df"] is not None:
-        with c2:
-            st.info("Input data has been modified. Select which data to display.")
-            select_data = st.radio(
-                "Select data to display",
-                ["With Modifications", "Without Modifications", "Difference"],
-                horizontal=True,
-                key=f"select_user_modificatons_data_{key}_{key_suffix}",
-            )
-        if select_data == "With Modifications":
-            df_res = df_costs
-        if select_data == "Without Modifications":
-            df_res = df_costs_without_user_changes
-        if select_data == "Difference":
-            df_res = df_costs - df_costs_without_user_changes
-    else:
-        df_res = df_costs.copy()
-
-    with c1:
-        # select filter:
-        show_which_data = st.radio(
-            "Select elements to display:",
-            ["All", "Manual select"],
-            index=0,
-            horizontal=True,
-            key=f"show_which_data_{key}_{key_suffix}",
-        )
-
-        # apply filter:
-        if show_which_data == "Manual select":
-            ind_select = st.multiselect(
-                "Select regions:",
-                df_res.index.values,
-                default=df_res.index.values,
-                key=f"select_data_{key}_{key_suffix}",
-            )
-            df_res = df_res.loc[ind_select]
-
-        # sort:
-        sort_ascending = st.toggle(
-            "Sort by total costs?",
-            value=True,
-            key=f"sort_data_{key}_{key_suffix}",
-        )
-    if sort_ascending:
-        df_res = df_res.sort_values(["Total"], ascending=True)
-
-<<<<<<< HEAD
-    # fix index names
-    change_index_names(df_res)
-
-=======
->>>>>>> 6bd0ddbc
-    # create graph:
-    fig = create_bar_chart_costs(
-        df_res,
-        current_selection=st.session_state[key],
-        output_unit=output_unit,
-    )
-    st.plotly_chart(fig, use_container_width=True)
-
-    with st.expander("**Data**"):
-        column_config = config_number_columns(df_res, format=f"%.1f {output_unit}")
-        st.dataframe(df_res, use_container_width=True, column_config=column_config)
-    return None
-
-
-def display_footer():
-    with st.container(border=True):
-        c1, c2, c3 = st.columns(3)
-        with c1:
-            st.markdown(
-                """
-                ##### Developed by:
-                Öko-Institut<br/>
-                Merzhauser Straße 173<br/>
-                D-79100 Freiburg im Breisgau<br/>
-                www.oeko.de
-                """,
-                unsafe_allow_html=True,
-            )
-        with c2:
-            st.markdown(
-                """
-                ##### On behalf of:
-                Agora Energiewende<br/>
-                Anna-Louisa-Karsch-Str. 2<br/>
-                D-10178 Berlin<br/>
-                www.agora-energiewende.de
-                """,
-                unsafe_allow_html=True,
-            )
-        with c3:
-            st.markdown(
-                """
-                ##### Authors:
-                - Christoph Heinemann
-                - Dr. Roman Mendelevitch
-                - Markus Haller
-                - Christian Winger
-                - Johannes Aschauer
-                - Susanne Krieger
-                - Katharina Göckeler
-                """,
-                unsafe_allow_html=True,
-            )
-
-        st.image("img/logos.png")
+# -*- coding: utf-8 -*-
+"""Layout elements that get reused in several tabs."""
+import pandas as pd
+import streamlit as st
+
+from app.plot_functions import create_bar_chart_costs
+from app.ptxboa_functions import change_index_names, config_number_columns
+
+
+def display_costs(
+    df_costs: pd.DataFrame,
+    df_costs_without_user_changes: pd.DataFrame,
+    key: str,
+    titlestring: str,
+    key_suffix: str = "",
+    output_unit: str | None = None,
+):
+    """Display costs as table and bar chart."""
+    if output_unit is None:
+        output_unit = st.session_state["output_unit"]
+    key_suffix = key_suffix.lower().replace(" ", "_")
+    st.subheader(titlestring)
+
+    c1, c2 = st.columns(2)
+
+    # select which dataset to display:
+    if st.session_state["user_changes_df"] is not None:
+        with c2:
+            st.info("Input data has been modified. Select which data to display.")
+            select_data = st.radio(
+                "Select data to display",
+                ["With Modifications", "Without Modifications", "Difference"],
+                horizontal=True,
+                key=f"select_user_modificatons_data_{key}_{key_suffix}",
+            )
+        if select_data == "With Modifications":
+            df_res = df_costs
+        if select_data == "Without Modifications":
+            df_res = df_costs_without_user_changes
+        if select_data == "Difference":
+            df_res = df_costs - df_costs_without_user_changes
+    else:
+        df_res = df_costs.copy()
+
+    with c1:
+        # select filter:
+        show_which_data = st.radio(
+            "Select elements to display:",
+            ["All", "Manual select"],
+            index=0,
+            horizontal=True,
+            key=f"show_which_data_{key}_{key_suffix}",
+        )
+
+        # apply filter:
+        if show_which_data == "Manual select":
+            ind_select = st.multiselect(
+                "Select regions:",
+                df_res.index.values,
+                default=df_res.index.values,
+                key=f"select_data_{key}_{key_suffix}",
+            )
+            df_res = df_res.loc[ind_select]
+
+        # sort:
+        sort_ascending = st.toggle(
+            "Sort by total costs?",
+            value=True,
+            key=f"sort_data_{key}_{key_suffix}",
+        )
+    if sort_ascending:
+        df_res = df_res.sort_values(["Total"], ascending=True)
+
+    # fix index names
+    change_index_names(df_res)
+
+    # create graph:
+    fig = create_bar_chart_costs(
+        df_res,
+        current_selection=st.session_state[key],
+        output_unit=output_unit,
+    )
+    st.plotly_chart(fig, use_container_width=True)
+
+    with st.expander("**Data**"):
+        column_config = config_number_columns(df_res, format=f"%.1f {output_unit}")
+        st.dataframe(df_res, use_container_width=True, column_config=column_config)
+    return None
+
+
+def display_footer():
+    with st.container(border=True):
+        c1, c2, c3 = st.columns(3)
+        with c1:
+            st.markdown(
+                """
+                ##### Developed by:
+                Öko-Institut<br/>
+                Merzhauser Straße 173<br/>
+                D-79100 Freiburg im Breisgau<br/>
+                www.oeko.de
+                """,
+                unsafe_allow_html=True,
+            )
+        with c2:
+            st.markdown(
+                """
+                ##### On behalf of:
+                Agora Energiewende<br/>
+                Anna-Louisa-Karsch-Str. 2<br/>
+                D-10178 Berlin<br/>
+                www.agora-energiewende.de
+                """,
+                unsafe_allow_html=True,
+            )
+        with c3:
+            st.markdown(
+                """
+                ##### Authors:
+                - Christoph Heinemann
+                - Dr. Roman Mendelevitch
+                - Markus Haller
+                - Christian Winger
+                - Johannes Aschauer
+                - Susanne Krieger
+                - Katharina Göckeler
+                """,
+                unsafe_allow_html=True,
+            )
+
+        st.image("img/logos.png")