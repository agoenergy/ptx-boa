# -*- coding: utf-8 -*-
"""Layout elements that get reused in several tabs."""
import pandas as pd
import streamlit as st

from app.plot_functions import create_bar_chart_costs
from app.ptxboa_functions import config_number_columns


def display_costs(
    df_costs: pd.DataFrame,
    key: str,
    titlestring: str,
    key_suffix: str = "",
    output_unit: str | None = None,
):
    """Display costs as table and bar chart."""
    key_suffix = key_suffix.lower().replace(" ", "_")
    st.subheader(titlestring)

<<<<<<< HEAD
        # apply filter:
        if show_which_data == "Manual select":
            ind_select = st.multiselect(
                "Select regions:",
                df_res.index.values,
                default=df_res.index.values,
                key=f"select_data_{key}_{key_suffix}",
            )
            df_res = df_res.loc[ind_select]

        # sort:
        sort_ascending = st.toggle(
            "Sort by total costs?",
            value=True,
            key=f"sort_data_{key}_{key_suffix}",
        )
        if sort_ascending:
            df_res = df_res.sort_values(["Total"], ascending=True)
    with c2:
        # create graph:
        fig = create_bar_chart_costs(
            df_res,
            current_selection=st.session_state[key],
            output_unit=output_unit,
=======
    # filter data:
    df_res = df_costs.copy()

    # select filter:
    show_which_data = st.radio(
        "Select elements to display:",
        ["All", "Manual select"],
        index=0,
        horizontal=True,
        key=f"show_which_data_{key}_{key_suffix}",
    )

    # apply filter:
    if show_which_data == "Manual select":
        ind_select = st.multiselect(
            "Select regions:",
            df_res.index.values,
            default=df_res.index.values,
            key=f"select_data_{key}_{key_suffix}",
>>>>>>> a9c3bc33
        )
        df_res = df_res.loc[ind_select]

    # sort:
    sort_ascending = st.toggle(
        "Sort by total costs?",
        value=True,
        key=f"sort_data_{key}_{key_suffix}",
    )
    if sort_ascending:
        df_res = df_res.sort_values(["Total"], ascending=True)
    # create graph:
    fig = create_bar_chart_costs(
        df_res,
        current_selection=st.session_state[key],
    )
    st.plotly_chart(fig, use_container_width=True)

    with st.expander("**Data**"):
        column_config = config_number_columns(
            df_res, format=f"%.1f {st.session_state['output_unit']}"
        )
        st.dataframe(df_res, use_container_width=True, column_config=column_config)
    return None
<|MERGE_RESOLUTION|>--- conflicted
+++ resolved
@@ -1,90 +1,63 @@
-# -*- coding: utf-8 -*-
-"""Layout elements that get reused in several tabs."""
-import pandas as pd
-import streamlit as st
-
-from app.plot_functions import create_bar_chart_costs
-from app.ptxboa_functions import config_number_columns
-
-
-def display_costs(
-    df_costs: pd.DataFrame,
-    key: str,
-    titlestring: str,
-    key_suffix: str = "",
-    output_unit: str | None = None,
-):
-    """Display costs as table and bar chart."""
-    key_suffix = key_suffix.lower().replace(" ", "_")
-    st.subheader(titlestring)
-
-<<<<<<< HEAD
-        # apply filter:
-        if show_which_data == "Manual select":
-            ind_select = st.multiselect(
-                "Select regions:",
-                df_res.index.values,
-                default=df_res.index.values,
-                key=f"select_data_{key}_{key_suffix}",
-            )
-            df_res = df_res.loc[ind_select]
-
-        # sort:
-        sort_ascending = st.toggle(
-            "Sort by total costs?",
-            value=True,
-            key=f"sort_data_{key}_{key_suffix}",
-        )
-        if sort_ascending:
-            df_res = df_res.sort_values(["Total"], ascending=True)
-    with c2:
-        # create graph:
-        fig = create_bar_chart_costs(
-            df_res,
-            current_selection=st.session_state[key],
-            output_unit=output_unit,
-=======
-    # filter data:
-    df_res = df_costs.copy()
-
-    # select filter:
-    show_which_data = st.radio(
-        "Select elements to display:",
-        ["All", "Manual select"],
-        index=0,
-        horizontal=True,
-        key=f"show_which_data_{key}_{key_suffix}",
-    )
-
-    # apply filter:
-    if show_which_data == "Manual select":
-        ind_select = st.multiselect(
-            "Select regions:",
-            df_res.index.values,
-            default=df_res.index.values,
-            key=f"select_data_{key}_{key_suffix}",
->>>>>>> a9c3bc33
-        )
-        df_res = df_res.loc[ind_select]
-
-    # sort:
-    sort_ascending = st.toggle(
-        "Sort by total costs?",
-        value=True,
-        key=f"sort_data_{key}_{key_suffix}",
-    )
-    if sort_ascending:
-        df_res = df_res.sort_values(["Total"], ascending=True)
-    # create graph:
-    fig = create_bar_chart_costs(
-        df_res,
-        current_selection=st.session_state[key],
-    )
-    st.plotly_chart(fig, use_container_width=True)
-
-    with st.expander("**Data**"):
-        column_config = config_number_columns(
-            df_res, format=f"%.1f {st.session_state['output_unit']}"
-        )
-        st.dataframe(df_res, use_container_width=True, column_config=column_config)
-    return None
+# -*- coding: utf-8 -*-
+"""Layout elements that get reused in several tabs."""
+import pandas as pd
+import streamlit as st
+
+from app.plot_functions import create_bar_chart_costs
+from app.ptxboa_functions import config_number_columns
+
+
+def display_costs(
+    df_costs: pd.DataFrame,
+    key: str,
+    titlestring: str,
+    key_suffix: str = "",
+    output_unit: str | None = None,
+):
+    """Display costs as table and bar chart."""
+    key_suffix = key_suffix.lower().replace(" ", "_")
+    st.subheader(titlestring)
+
+    # filter data:
+    df_res = df_costs.copy()
+
+    # select filter:
+    show_which_data = st.radio(
+        "Select elements to display:",
+        ["All", "Manual select"],
+        index=0,
+        horizontal=True,
+        key=f"show_which_data_{key}_{key_suffix}",
+    )
+
+    # apply filter:
+    if show_which_data == "Manual select":
+        ind_select = st.multiselect(
+            "Select regions:",
+            df_res.index.values,
+            default=df_res.index.values,
+            key=f"select_data_{key}_{key_suffix}",
+        )
+        df_res = df_res.loc[ind_select]
+
+    # sort:
+    sort_ascending = st.toggle(
+        "Sort by total costs?",
+        value=True,
+        key=f"sort_data_{key}_{key_suffix}",
+    )
+    if sort_ascending:
+        df_res = df_res.sort_values(["Total"], ascending=True)
+    # create graph:
+    fig = create_bar_chart_costs(
+        df_res,
+        current_selection=st.session_state[key],
+    )
+    st.plotly_chart(fig, use_container_width=True)
+
+    with st.expander("**Data**"):
+        column_config = config_number_columns(
+            df_res, format=f"%.1f {st.session_state['output_unit']}"
+        )
+        st.dataframe(df_res, use_container_width=True, column_config=column_config)
+    return None