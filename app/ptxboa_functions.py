--- conflicted
+++ resolved
@@ -718,32 +718,6 @@
     return region
 
 
-<<<<<<< HEAD
-def change_index_names(df: pd.DataFrame, mapping: dict | None = None) -> pd.DataFrame:
-    """
-    Change the index name of cost results or input data dataframes.
-
-    Only call this just befor you display any data, not before any transformation
-    or pivot actions.
-
-    https://stackoverflow.com/a/19851521
-
-    If mapping is None, default mappings for input_data and cost_results data is
-    used.
-    """
-    if mapping is None:
-        mapping = {
-            "process_code": "Process",
-            "source_region_code": "Source Region",
-            "region": "Source Region",
-            "scenario": "Scenario",
-            "res_gen": "RE Source",
-            "chain": "Chain",
-        }
-    new_idx_names = [mapping.get(i, i) for i in df.index.names]
-    df.index.names = new_idx_names
-    return df
-=======
 def get_column_config() -> dict:
     """Define column configuration for dataframe display."""
     column_config = {
@@ -772,4 +746,29 @@
         ),
     }
     return column_config
->>>>>>> 6bd0ddbc
+
+
+def change_index_names(df: pd.DataFrame, mapping: dict | None = None) -> pd.DataFrame:
+    """
+    Change the index name of cost results or input data dataframes.
+
+    Only call this just befor you display any data, not before any transformation
+    or pivot actions.
+
+    https://stackoverflow.com/a/19851521
+
+    If mapping is None, default mappings for input_data and cost_results data is
+    used.
+    """
+    if mapping is None:
+        mapping = {
+            "process_code": "Process",
+            "source_region_code": "Source Region",
+            "region": "Source Region",
+            "scenario": "Scenario",
+            "res_gen": "RE Source",
+            "chain": "Chain",
+        }
+    new_idx_names = [mapping.get(i, i) for i in df.index.names]
+    df.index.names = new_idx_names
+    return df