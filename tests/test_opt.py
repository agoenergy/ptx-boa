--- conflicted
+++ resolved
@@ -124,7 +124,30 @@
     assert not running_app_test_optimize.exception
 
 
-<<<<<<< HEAD
+@pytest.fixture()
+def api():
+    return PtxboaAPI(data_dir=ptxdata_dir_static)
+
+
+@pytest.mark.parametrize("chain", ["Methane (AEL)", "Hydrogen (AEL)"])
+def test_issue_312_fix_fhl_optimization_errors(api, chain):
+    """See https://github.com/agoenergy/ptx-boa/issues/312."""
+    settings = {
+        "region": "Morocco",
+        "country": "Germany",
+        "chain": chain,
+        "res_gen": "PV tilted",
+        "scenario": "2040 (medium)",
+        "secproc_co2": "Specific costs",
+        "secproc_water": "Specific costs",
+        "transport": "Pipeline",
+        "ship_own_fuel": False,
+        "output_unit": "USD/t",
+    }
+    res = api.calculate(**settings, optimize_flh=True)
+    assert len(res) > 0
+
+
 @pytest.mark.filterwarnings("always")
 def test_e_cyclic_period_minimal_example():
     n = pypsa.Network()
@@ -154,28 +177,4 @@
     n.optimize.create_model()
     res = n.optimize.solve_model(solver_name="highs")
     assert res[1] == "optimal"
-    n.statistics()
-=======
-@pytest.fixture()
-def api():
-    return PtxboaAPI(data_dir=ptxdata_dir_static)
-
-
-@pytest.mark.parametrize("chain", ["Methane (AEL)", "Hydrogen (AEL)"])
-def test_issue_312_fix_fhl_optimization_errors(api, chain):
-    """See https://github.com/agoenergy/ptx-boa/issues/312."""
-    settings = {
-        "region": "Morocco",
-        "country": "Germany",
-        "chain": chain,
-        "res_gen": "PV tilted",
-        "scenario": "2040 (medium)",
-        "secproc_co2": "Specific costs",
-        "secproc_water": "Specific costs",
-        "transport": "Pipeline",
-        "ship_own_fuel": False,
-        "output_unit": "USD/t",
-    }
-    res = api.calculate(**settings, optimize_flh=True)
-    assert len(res) > 0
->>>>>>> cc16d773
+    n.statistics()