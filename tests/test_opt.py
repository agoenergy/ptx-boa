--- conflicted
+++ resolved
@@ -245,22 +245,10 @@
     res_opt = calc_aggregate_statistics(n, include_debugging_output=True)
 
     # get costs from costs tab:
-<<<<<<< HEAD
     df_res_costs, _ = api.calculate(**settings)
-
     res_costs_agg = df_res_costs.pivot_table(
         index="process_type", columns="cost_type", values="values", aggfunc=sum
     ).fillna(0)
-=======
-    res_costs = api.calculate(**settings)
-    res_costs_agg = (
-        res_costs[0]
-        .pivot_table(
-            index="process_type", columns="cost_type", values="values", aggfunc=sum
-        )
-        .fillna(0)
-    )
->>>>>>> 26346d8a
 
     res_costs_agg["total"] = res_costs_agg.sum(axis=1)
     res_costs_agg.loc["Total"] = res_costs_agg.sum(axis=0)
