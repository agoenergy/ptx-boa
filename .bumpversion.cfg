[bumpversion]
<<<<<<< HEAD
current_version = 0.8.3
=======
current_version = 0.9.0
>>>>>>> 049321d0
commit = True
tag = True

[bumpversion:file:Dockerfile]

[bumpversion:file:ptxboa_streamlit.py]

[bumpversion:file:.github/workflows/publish.yaml]

[bumpversion:file:README.md]

[bumpversion:file:app/tab_info.py]<|MERGE_RESOLUTION|>--- conflicted
+++ resolved
@@ -1,9 +1,5 @@
 [bumpversion]
-<<<<<<< HEAD
-current_version = 0.8.3
-=======
 current_version = 0.9.0
->>>>>>> 049321d0
 commit = True
 tag = True
 
