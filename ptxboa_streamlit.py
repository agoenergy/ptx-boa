# -*- coding: utf-8 -*-
"""Mockup streamlit app."""
# TODO how do I use the treamlit logger?
import logging

import pandas as pd
import streamlit as st

import app.ptxboa_functions as pf
from app.context_data import load_context_data
from app.sidebar import make_sidebar
from app.tab_certification_schemes import content_certification_schemes
from app.tab_country_fact_sheets import content_country_fact_sheets
from app.tab_dashboard import content_dashboard
from app.tab_deep_dive_countries import content_deep_dive_countries
from app.tab_disclaimer import content_disclaimer
from app.tab_input_data import content_input_data
from app.tab_literature import content_literature
from app.tab_market_scanning import content_market_scanning
from app.tab_sustainability import content_sustainability
from ptxboa.api import PtxboaAPI

# setup logging
# level can be changed on strartup with: --logger.level=LEVEL
loglevel = st.logger.get_logger(__name__).level


logger = logging.getLogger()  # do not ude __name__ so we can resue it in submodules
logger.setLevel(loglevel)
log_handler = logging.StreamHandler()
log_handler.setFormatter(
    logging.Formatter(
        "[%(asctime)s %(levelname)7s] %(message)s", datefmt="%Y-%m-%d %H:%M:%S"
    )
)
logger.addHandler(log_handler)


logger.info("Updating app...")

# app layout:

# Set the pandas display option to format floats with 2 decimal places
pd.set_option("display.float_format", "{:.2f}".format)

if "user_changes_df" not in st.session_state:
    st.session_state["user_changes_df"] = None

if "edit_input_data" not in st.session_state:
    st.session_state["edit_input_data"] = False

st.set_page_config(layout="wide")
api = st.cache_resource(PtxboaAPI)()
st.title("PtX Business Opportunity Analyzer :red[draft version, please do not quote!]")
<<<<<<< HEAD

with st.container():
    if st.session_state["edit_input_data"]:
        st.warning("Data editing on")
        with st.expander("Modified data"):
            pf.display_user_changes()
    else:
        placeholder = st.empty()
=======
if st.session_state["edit_input_data"]:
    st.warning("Data editing on")
    with st.expander("Modified data"):
        pf.display_user_changes(api)
>>>>>>> 4f1134cf


(
    t_dashboard,
    t_market_scanning,
    t_input_data,
    t_deep_dive_countries,
    t_country_fact_sheets,
    t_certification_schemes,
    t_sustainability,
    t_literature,
    t_disclaimer,
) = st.tabs(
    [
        "Dashboard",
        "Market scanning",
        "Input data",
        "Deep-dive countries",
        "Country fact sheets",
        "Certification schemes",
        "Sustainability",
        "Literature",
        "Disclaimer",
    ]
)

# create sidebar:
make_sidebar(api)

# import agora color scale:
if "colors" not in st.session_state:
    colors = pd.read_csv("data/Agora_Industry_Colours.csv")
    st.session_state["colors"] = colors["Hex Code"].to_list()

# calculate results over different data dimensions:
costs_per_region = pf.calculate_results_list(
    api,
    parameter_to_change="region",
    parameter_list=None,
)
costs_per_scenario = pf.calculate_results_list(
    api,
    parameter_to_change="scenario",
    parameter_list=None,
)
costs_per_res_gen = pf.calculate_results_list(
    api,
    parameter_to_change="res_gen",
    # TODO: here we remove PV tracking manually, this needs to be fixed in data
    parameter_list=[
        x for x in api.get_dimension("res_gen").index.to_list() if x != "PV tracking"
    ],
)
costs_per_chain = pf.calculate_results_list(
    api,
    parameter_to_change="chain",
    parameter_list=None,
)

# import context data:
cd = load_context_data()

# dashboard:
with t_dashboard:
    content_dashboard(
        api,
        costs_per_region=costs_per_region,
        costs_per_scenario=costs_per_scenario,
        costs_per_res_gen=costs_per_res_gen,
        costs_per_chain=costs_per_chain,
        context_data=cd,
    )

with t_market_scanning:
    content_market_scanning(api, costs_per_region)

with t_input_data:
    content_input_data(api)

with t_deep_dive_countries:
    content_deep_dive_countries(api, costs_per_region)

with t_country_fact_sheets:
    content_country_fact_sheets(cd)

with t_certification_schemes:
    content_certification_schemes(cd)

with t_sustainability:
    content_sustainability(cd)

with t_literature:
    content_literature(cd)

with t_disclaimer:
    content_disclaimer()<|MERGE_RESOLUTION|>--- conflicted
+++ resolved
@@ -52,22 +52,14 @@
 st.set_page_config(layout="wide")
 api = st.cache_resource(PtxboaAPI)()
 st.title("PtX Business Opportunity Analyzer :red[draft version, please do not quote!]")
-<<<<<<< HEAD
 
 with st.container():
     if st.session_state["edit_input_data"]:
         st.warning("Data editing on")
         with st.expander("Modified data"):
-            pf.display_user_changes()
+            pf.display_user_changes(api)
     else:
         placeholder = st.empty()
-=======
-if st.session_state["edit_input_data"]:
-    st.warning("Data editing on")
-    with st.expander("Modified data"):
-        pf.display_user_changes(api)
->>>>>>> 4f1134cf
-
 
 (
     t_dashboard,
