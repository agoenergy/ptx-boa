--- conflicted
+++ resolved
@@ -6,13 +6,8 @@
 
 import pandas as pd
 
-<<<<<<< HEAD
-from .api_calc import calculate
-from .api_data import DataHandler, DimensionCode, PtxData, ScenarioCode
-=======
 from .api_calc import PtxCalc
 from .api_data import DATA_DIR, DataHandler, DimensionCode, PtxData, ScenarioCode
->>>>>>> 7335c97e
 
 logger = logging.getLogger()
 
@@ -31,7 +26,6 @@
 
 
 class PtxboaAPI:
-<<<<<<< HEAD
     """Singleton class for data and calculation api."""
 
     _inst = None
@@ -44,13 +38,9 @@
             logger.warning("Api should only be instantiated once")
         return cls._inst
 
-    def __init__(self):
-        self.data = PtxData()
-        self._calc_counter = 0  # temporary counter for calls of calculate()
-=======
     def __init__(self, data_dir=DATA_DIR):
         self.data = PtxData(data_dir=data_dir)
->>>>>>> 7335c97e
+        self._calc_counter = 0  # temporary counter for calls of calculate()
 
     def get_dimension(self, dim: DimensionCode) -> pd.DataFrame:
         """Return a dimension element to populate app dropdowns.
@@ -177,69 +167,22 @@
         """
         data_handler = DataHandler(self.data, scenario, user_data)
 
-<<<<<<< HEAD
         # prepare / convert user settings to internal codes
-        df_chain = data_handler.get_dimension("chain")
-        df_process_by_name = data_handler.get_dimension("process").set_index(
-            "process_name", drop=False
-        )
-        df_region_by_name = data_handler.get_dimension("region").set_index(
-            "region_name", drop=False
-        )
-        df_country_by_name = data_handler.get_dimension("country").set_index(
-            "country_name", drop=False
-        )
-        dct_chain = dict(df_chain.loc[chain])
-=======
-        calculator = PtxCalc(data_handler)
->>>>>>> 7335c97e
+        dct_chain = dict(data_handler.get_dimension("chain").loc[chain])
 
         if transport not in {"Ship", "Pipeline"}:
             logger.error(f"Invalid choice for transport: {transport}")
-        use_ship = transport == "Ship"
-
-<<<<<<< HEAD
-        secondary_processes = {
-            "H2O-L": df_process_by_name.at[secproc_water, "process_code"]
-            if secproc_water != "Specific costs"
-            else None,
-            "CO2-G": df_process_by_name.at[secproc_co2, "process_code"]
-            if secproc_co2 != "Specific costs"
-            else None,
-        }
-        process_code_res = df_process_by_name.at[res_gen, "process_code"]
-        source_region_code = df_region_by_name.at[region, "region_code"]
-        target_country_code = df_country_by_name.at[country, "country_code"]
-        process_code_ely = dct_chain["ELY"]
-        process_code_deriv = dct_chain["DERIV"]
-
-        self._calc_counter += 1
-        logger.info(
-            "calculate #%s: %s=>%s",
-            self._calc_counter,
-            source_region_code,
-            target_country_code,
-        )
-
-        # actual calculation
-        result_df = calculate(
-            data_handler,
-            secondary_processes=secondary_processes,
+
+        result_df = PtxCalc(data_handler).calculate(
+            secondary_processes={
+                "H2O-L": self.data.get_dimensions_parameter_code(
+                    "secproc_water", secproc_water
+                ),
+                "CO2-G": self.data.get_dimensions_parameter_code(
+                    "secproc_co2", secproc_co2
+                ),
+            },
             chain=dct_chain,
-            process_code_res=process_code_res,
-            source_region_code=source_region_code,
-            target_country_code=target_country_code,
-            process_code_ely=process_code_ely,
-            process_code_deriv=process_code_deriv,
-=======
-        result_df = calculator.calculate(
-            secproc_co2_code=self.data.get_dimensions_parameter_code(
-                "secproc_co2", secproc_co2
-            ),
-            secproc_water_code=self.data.get_dimensions_parameter_code(
-                "secproc_water", secproc_water
-            ),
-            chain=chain,
             process_code_res=self.data.get_dimensions_parameter_code(
                 "res_gen", res_gen
             ),
@@ -249,8 +192,9 @@
             target_country_code=self.data.get_dimensions_parameter_code(
                 "country", country
             ),
->>>>>>> 7335c97e
-            use_ship=use_ship,
+            process_code_ely=dct_chain["ELY"],
+            process_code_deriv=dct_chain["DERIV"],
+            use_ship=(transport == "Ship"),
             ship_own_fuel=ship_own_fuel,
         )
 
